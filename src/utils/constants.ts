--- conflicted
+++ resolved
@@ -19,7 +19,7 @@
 export const DATA_SOURCES = [
   'iNaturalist (Public API)',
   'iNaturalist (TNC Layers)',
-<<<<<<< HEAD
+  'eBird',
   'CalFlora',
   'TNC ArcGIS Hub'
 ] as const;
@@ -28,8 +28,8 @@
 // Wildlife and Vegetation are legacy categories that map to older data sources
 // All TNC main categories map to TNC ArcGIS Hub
 export const CATEGORY_DATA_SOURCES: Record<string, readonly string[]> = {
-  // Legacy categories for iNaturalist and CalFlora
-  'Wildlife': ['iNaturalist (Public API)', 'iNaturalist (TNC Layers)'],
+  // Legacy categories for iNaturalist, eBird, and CalFlora
+  'Wildlife': ['iNaturalist (Public API)', 'iNaturalist (TNC Layers)', 'eBird'],
   'Vegetation': ['CalFlora', 'iNaturalist (Public API)', 'iNaturalist (TNC Layers)'],
   
   // TNC main categories - all map to TNC ArcGIS Hub
@@ -37,16 +37,6 @@
     acc[category] = ['TNC ArcGIS Hub'];
     return acc;
   }, {} as Record<string, string[]>)
-=======
-  'eBird',
-  'CalFlora'
-] as const;
-
-// Map categories to their available data sources
-export const CATEGORY_DATA_SOURCES = {
-  'Wildlife': ['iNaturalist (Public API)', 'iNaturalist (TNC Layers)', 'eBird'],
-  'Vegetation': ['CalFlora', 'iNaturalist (Public API)', 'iNaturalist (TNC Layers)']
->>>>>>> 3feb2812
 } as const;
 
 // Validate that all data categories have a source mapping
