--- conflicted
+++ resolved
@@ -4,11 +4,7 @@
 import { calFloraAPI, CalFloraPlant } from './calFloraService';
 import { eBirdService, EBirdObservation } from './eBirdService';
 import { getDateRange, formatDateForAPI } from '../utils/dateUtils';
-<<<<<<< HEAD
-=======
 import { fetchDroneImageryForProject } from './droneImageryService';
-// Import other services as needed
->>>>>>> 36361e5c
 
 /**
  * Execute a cart query and return the results
@@ -262,7 +258,97 @@
 }
 
 /**
-<<<<<<< HEAD
+ * Execute a drone imagery query from a cart item
+ * Returns metadata manifest (not actual imagery files)
+ * 
+ * The export contains:
+ * - Project and plan metadata
+ * - Capture dates
+ * - Extent geometries (WKT and bounding box coordinates)
+ * - Access links (WMTS service, ArcGIS Online portal, image collections)
+ * - Technical details (item IDs, service URLs)
+ */
+async function executeDroneImageryQuery(item: CartItem): Promise<any[]> {
+  const { customFilters } = item;
+  const droneFilters = customFilters.droneImagery;
+  
+  if (!droneFilters) {
+    throw new Error('Drone imagery filters not found in cart item');
+  }
+
+  console.log(`🛸 Drone Imagery Cart Export: Fetching metadata for project "${droneFilters.projectName}"`);
+  console.log(`   📷 Layer IDs: ${droneFilters.layerIds.join(', ')}`);
+
+  // Fetch all layers for the project
+  const allLayers = await fetchDroneImageryForProject(droneFilters.projectName);
+  
+  console.log(`📊 Drone Imagery Cart Export: Fetched ${allLayers.length} layers from project`);
+
+  // Filter to only the selected layers
+  const selectedLayers = allLayers.filter(layer => 
+    droneFilters.layerIds.includes(layer.planId)
+  );
+
+  console.log(`📊 Drone Imagery Cart Export: Filtered to ${selectedLayers.length} selected layers`);
+
+  if (selectedLayers.length !== droneFilters.layerIds.length) {
+    console.warn(`⚠️ Drone Imagery Cart Export: Some layers not found. Expected ${droneFilters.layerIds.length}, found ${selectedLayers.length}`);
+  }
+
+  // Transform to export format
+  const exportData = selectedLayers.map(layer => {
+    // Format extent as bounding box
+    let extent = '';
+    if (layer.planGeometry && layer.planGeometry.length > 0) {
+      const coords = layer.planGeometry[0];
+      const lons = coords.map(c => c[0]);
+      const lats = coords.map(c => c[1]);
+      const minLon = Math.min(...lons).toFixed(6);
+      const maxLon = Math.max(...lons).toFixed(6);
+      const minLat = Math.min(...lats).toFixed(6);
+      const maxLat = Math.max(...lats).toFixed(6);
+      extent = `${minLon},${minLat},${maxLon},${maxLat}`;
+    }
+
+    // Format extent as WKT
+    let extent_wkt = '';
+    if (layer.planGeometry && layer.planGeometry.length > 0) {
+      const coords = layer.planGeometry[0];
+      const coordPairs = coords.map(c => `${c[0]} ${c[1]}`).join(', ');
+      extent_wkt = `POLYGON ((${coordPairs}))`;
+    }
+
+    const exportRecord: any = {
+      project_name: layer.projectName,
+      plan_name: layer.planName,
+      plan_id: layer.planId,
+      date_captured: layer.dateCaptured.toISOString().split('T')[0], // YYYY-MM-DD
+      last_updated: layer.lastUpdated.toISOString().split('T')[0],
+      record_type: layer.recordType,
+      extent_bbox: extent,
+      extent_wkt: extent_wkt,
+      wmts_item_id: layer.wmts.itemId,
+      wmts_link: layer.wmts.link,
+      portal_url: `https://dangermondpreserve-spatial.com/portal/home/item.html?id=${layer.wmts.itemId}`,
+      tif_download_url: layer.tifUrl || '', // Azure Blob Storage URL for raw TIF
+    };
+
+    // Add image collection links if available and requested
+    if (droneFilters.includeImageCollections && layer.imageCollection) {
+      exportRecord.collection_item_id = layer.imageCollection.itemId;
+      exportRecord.collection_link = layer.imageCollection.link;
+      exportRecord.collection_portal_url = `https://dangermondpreserve-spatial.com/portal/home/item.html?id=${layer.imageCollection.itemId}`;
+    }
+
+    return exportRecord;
+  });
+
+  console.log(`✅ Drone Imagery Cart Export: Prepared ${exportData.length} records for export`);
+
+  return exportData;
+}
+
+/**
  * Execute a CalFlora query from a cart item
  * 
  * Fetches CalFlora plant observations based on stored filters:
@@ -480,94 +566,4 @@
     protocol_name: obs.protocol_name,
     data_source: obs.data_source
   }));
-=======
- * Execute a drone imagery query from a cart item
- * Returns metadata manifest (not actual imagery files)
- * 
- * The export contains:
- * - Project and plan metadata
- * - Capture dates
- * - Extent geometries (WKT and bounding box coordinates)
- * - Access links (WMTS service, ArcGIS Online portal, image collections)
- * - Technical details (item IDs, service URLs)
- */
-async function executeDroneImageryQuery(item: CartItem): Promise<any[]> {
-  const { customFilters } = item;
-  const droneFilters = customFilters.droneImagery;
-  
-  if (!droneFilters) {
-    throw new Error('Drone imagery filters not found in cart item');
-  }
-
-  console.log(`🛸 Drone Imagery Cart Export: Fetching metadata for project "${droneFilters.projectName}"`);
-  console.log(`   📷 Layer IDs: ${droneFilters.layerIds.join(', ')}`);
-
-  // Fetch all layers for the project
-  const allLayers = await fetchDroneImageryForProject(droneFilters.projectName);
-  
-  console.log(`📊 Drone Imagery Cart Export: Fetched ${allLayers.length} layers from project`);
-
-  // Filter to only the selected layers
-  const selectedLayers = allLayers.filter(layer => 
-    droneFilters.layerIds.includes(layer.planId)
-  );
-
-  console.log(`📊 Drone Imagery Cart Export: Filtered to ${selectedLayers.length} selected layers`);
-
-  if (selectedLayers.length !== droneFilters.layerIds.length) {
-    console.warn(`⚠️ Drone Imagery Cart Export: Some layers not found. Expected ${droneFilters.layerIds.length}, found ${selectedLayers.length}`);
-  }
-
-  // Transform to export format
-  const exportData = selectedLayers.map(layer => {
-    // Format extent as bounding box
-    let extent = '';
-    if (layer.planGeometry && layer.planGeometry.length > 0) {
-      const coords = layer.planGeometry[0];
-      const lons = coords.map(c => c[0]);
-      const lats = coords.map(c => c[1]);
-      const minLon = Math.min(...lons).toFixed(6);
-      const maxLon = Math.max(...lons).toFixed(6);
-      const minLat = Math.min(...lats).toFixed(6);
-      const maxLat = Math.max(...lats).toFixed(6);
-      extent = `${minLon},${minLat},${maxLon},${maxLat}`;
-    }
-
-    // Format extent as WKT
-    let extent_wkt = '';
-    if (layer.planGeometry && layer.planGeometry.length > 0) {
-      const coords = layer.planGeometry[0];
-      const coordPairs = coords.map(c => `${c[0]} ${c[1]}`).join(', ');
-      extent_wkt = `POLYGON ((${coordPairs}))`;
-    }
-
-    const exportRecord: any = {
-      project_name: layer.projectName,
-      plan_name: layer.planName,
-      plan_id: layer.planId,
-      date_captured: layer.dateCaptured.toISOString().split('T')[0], // YYYY-MM-DD
-      last_updated: layer.lastUpdated.toISOString().split('T')[0],
-      record_type: layer.recordType,
-      extent_bbox: extent,
-      extent_wkt: extent_wkt,
-      wmts_item_id: layer.wmts.itemId,
-      wmts_link: layer.wmts.link,
-      portal_url: `https://dangermondpreserve-spatial.com/portal/home/item.html?id=${layer.wmts.itemId}`,
-      tif_download_url: layer.tifUrl || '', // Azure Blob Storage URL for raw TIF
-    };
-
-    // Add image collection links if available and requested
-    if (droneFilters.includeImageCollections && layer.imageCollection) {
-      exportRecord.collection_item_id = layer.imageCollection.itemId;
-      exportRecord.collection_link = layer.imageCollection.link;
-      exportRecord.collection_portal_url = `https://dangermondpreserve-spatial.com/portal/home/item.html?id=${layer.imageCollection.itemId}`;
-    }
-
-    return exportRecord;
-  });
-
-  console.log(`✅ Drone Imagery Cart Export: Prepared ${exportData.length} records for export`);
-
-  return exportData;
->>>>>>> 36361e5c
 }
