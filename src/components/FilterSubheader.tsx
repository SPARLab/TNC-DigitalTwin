import React, { useState, useMemo, useRef, useEffect } from 'react';
import { 
  ChevronDown, 
  Database, 
  MapPin, 
  Calendar, 
  Search,
  TreeDeciduous,
  Bug,
  Radio,
  Globe,
  CloudRain,
  Droplets,
  Mountain,
  Waves,
  Flame,
  Truck,
  ShieldAlert
} from 'lucide-react';
import { FilterState } from '../types';
import { formatDateRange, formatDateRangeCompact, getTimeRangeOptions, formatDateToUS } from '../utils/dateUtils';
import { DATA_CATEGORIES, CATEGORY_DATA_SOURCES, SPATIAL_FILTERS } from '../utils/constants';
import { THEMES } from '../utils/themes';

interface FilterSubheaderProps {
  filters: FilterState;
  onFilterChange: (filters: FilterState) => void;
  onSearch?: () => void;
  resultCount: number;
  isSearching?: boolean;
  theme: string;
}

const FilterSubheader: React.FC<FilterSubheaderProps> = ({ filters, onFilterChange, onSearch, resultCount, isSearching = false, theme }) => {
  const [openDropdown, setOpenDropdown] = useState<string | null>(null);
  const currentTheme = THEMES[theme] || THEMES.coastal;

  // Refs for click-outside detection
  const categoryRef = useRef<HTMLDivElement>(null);
  const sourceRef = useRef<HTMLDivElement>(null);
  const spatialFilterRef = useRef<HTMLDivElement>(null);
  const timeRangeRef = useRef<HTMLDivElement>(null);

  const categoryOptions = DATA_CATEGORIES;
  // Get available sources for the current category
  const sourceOptions = CATEGORY_DATA_SOURCES[filters.category as keyof typeof CATEGORY_DATA_SOURCES] || [];
  const timeRangeOptions = getTimeRangeOptions();

  // Map categories to icons with colors
  const getCategoryIcon = (category: string) => {
    switch (category) {
      case 'Vegetation / habitat':
        return <TreeDeciduous className="w-4 h-4 flex-shrink-0 text-green-600" />;
      case 'Ecological / Biological (Species?)':
        return <Bug className="w-4 h-4 flex-shrink-0 text-blue-500" />;
      case 'Real-time & Remote Sensing':
        return <Radio className="w-4 h-4 flex-shrink-0 text-purple-600" />;
      case 'Land use and land (geography?)':
        return <Globe className="w-4 h-4 flex-shrink-0 text-amber-600" />;
      case 'Climate / weather':
        return <CloudRain className="w-4 h-4 flex-shrink-0 text-sky-500" />;
      case 'Hydrological':
        return <Droplets className="w-4 h-4 flex-shrink-0 text-blue-600" />;
      case 'Topographic':
        return <Mountain className="w-4 h-4 flex-shrink-0 text-orange-600" />;
      case 'Marine':
        return <Waves className="w-4 h-4 flex-shrink-0 text-teal-600" />;
      case 'Fire':
        return <Flame className="w-4 h-4 flex-shrink-0 text-red-600" />;
      case 'Infrastructure':
        return <Truck className="w-4 h-4 flex-shrink-0 text-slate-600" />;
      case 'Hazards & Resilience':
        return <ShieldAlert className="w-4 h-4 flex-shrink-0 text-yellow-600" />;
      default:
        return <Database className="w-4 h-4 flex-shrink-0 text-gray-400" />;
    }
  };

  // DERIVED STATE: The component is in "custom date range" mode if daysBack is not defined.
  // This is the single source of truth, derived directly from props.
  const isCustomDateRange = useMemo(() => filters.daysBack === undefined, [filters.daysBack]);

  // Handle click outside to close dropdown
  useEffect(() => {
    if (!openDropdown) return;

    const handleClickOutside = (event: MouseEvent) => {
      const refMap = {
        'category': categoryRef,
        'source': sourceRef,
        'spatialFilter': spatialFilterRef,
        'timeRange': timeRangeRef
      };

      const activeRef = refMap[openDropdown as keyof typeof refMap];
      
      if (activeRef?.current && !activeRef.current.contains(event.target as Node)) {
        setOpenDropdown(null);
      }
    };

    document.addEventListener('mousedown', handleClickOutside);
    
    return () => {
      document.removeEventListener('mousedown', handleClickOutside);
    };
  }, [openDropdown]);

  const handleClearFilters = () => {
    onFilterChange({
      category: '',
      source: '',
      spatialFilter: '',
      timeRange: '',
      daysBack: undefined,
      startDate: undefined,
      endDate: undefined,
      iconicTaxa: [],
      customPolygon: undefined
    });
  };

  const handleDropdownToggle = (dropdown: string) => {
    setOpenDropdown(openDropdown === dropdown ? null : dropdown);
  };

  const handleCategoryChange = (category: typeof DATA_CATEGORIES[number]) => {
    // Auto-select the first available source for the new category
    const availableSources = CATEGORY_DATA_SOURCES[category] || [];
    const newSource = availableSources[0] || filters.source;
    
    // Check if the new source requires a locked spatial filter
    const newFilters: FilterState = {
      ...filters, 
      category,
      source: newSource,
      // Reset iconic taxa when category changes to avoid invalid states
      iconicTaxa: []
    };
    
    // Auto-set spatial filter to "Dangermond Preserve" for locked sources
    if (newSource === 'Dendra Stations' || newSource === 'TNC ArcGIS Hub' || newSource === 'LiDAR') {
      newFilters.spatialFilter = 'Dangermond Preserve';
    }
    
    onFilterChange(newFilters);
    setOpenDropdown(null);
  };

  const handleSourceChange = (source: string) => {
    // Auto-set spatial filter to "Dangermond Preserve" for Dendra Stations, TNC ArcGIS Hub, and LiDAR
    if (source === 'Dendra Stations' || source === 'TNC ArcGIS Hub' || source === 'LiDAR') {
      onFilterChange({ ...filters, source, spatialFilter: 'Dangermond Preserve' });
    } else {
      onFilterChange({ ...filters, source });
    }
    setOpenDropdown(null);
  };

  const handleSpatialFilterChange = (spatialFilter: string) => {
    onFilterChange({ ...filters, spatialFilter });
    setOpenDropdown(null);
  };

  const handleTimeRangeChange = (daysBack: number | string) => {
    if (daysBack === 'custom') {
      // To enter custom mode, we just need to tell the parent that daysBack is undefined.
      // We don't manage any internal state here.
      onFilterChange({ 
        ...filters, 
        daysBack: undefined 
      });
      // We keep the dropdown open so the user can see the date inputs.
    } else {
      onFilterChange({ 
        ...filters, 
        timeRange: formatDateRangeCompact(daysBack as number),
        daysBack: daysBack as number,
        startDate: undefined,
        endDate: undefined
      });
      setOpenDropdown(null);
    }
  };

  const handleDateInputChange = (field: 'startDate' | 'endDate', value: string) => {
    const newFilters = {
      ...filters,
      daysBack: undefined, // Ensure we stay in custom mode
      [field]: value,
    };

    // Update the parent immediately with the partial date change
    onFilterChange(newFilters);

    // If both dates are now present, update the timeRange display string
    const { startDate, endDate } = newFilters;
    if (startDate && endDate && new Date(endDate) >= new Date(startDate)) {
      const customTimeRange = `${formatDateToUS(new Date(startDate))} - ${formatDateToUS(new Date(endDate))}`;
      onFilterChange({
        ...newFilters,
        timeRange: customTimeRange,
      });
    }
  };

  const isDateRangeValid = () => {
    if (!filters.startDate || !filters.endDate) return true;
    return new Date(filters.endDate) >= new Date(filters.startDate);
  };

  return (
<<<<<<< HEAD
    <div id="filter-bar" className={`${currentTheme.subheader} border-b border-gray-200 px-6 py-4 transition-colors duration-200`}>
      <div className="flex items-center justify-between">
        <div className="flex space-x-6">
=======
    <div id="filter-bar" className="bg-white border-b border-gray-200 px-6 py-4">
      <div className="flex flex-col md:flex-row items-stretch md:items-center justify-between gap-4">
        <div className="grid grid-cols-1 sm:grid-cols-2 xl:grid-cols-4 gap-4">
>>>>>>> 5deffb57
          {/* Data Category Filter */}
          <div ref={categoryRef} id="category-filter-container" className="flex flex-col relative">
            <label id="category-filter-label" className="text-xs font-medium text-gray-500 mb-1">
              DATA CATEGORY
            </label>
            <button 
              id="category-filter-button"
              onClick={() => handleDropdownToggle('category')}
              className="flex items-center space-x-2 px-3 py-2 border border-gray-300 rounded-md bg-white hover:bg-gray-50 w-full"
            >
              {filters.category ? getCategoryIcon(filters.category) : <Database className="w-4 h-4 flex-shrink-0 text-gray-400" />}
              <span id="category-filter-text" className={`text-sm truncate ${filters.category ? 'text-black' : 'text-gray-400'}`}>
                {filters.category || <><span className="hidden xl:inline">Select </span><span className="xl:lowercase">Category</span></>}
              </span>
              <ChevronDown id="category-filter-chevron" className={`w-3 h-3 text-gray-400 transition-transform flex-shrink-0 ml-auto ${openDropdown === 'category' ? 'rotate-180' : ''}`} />
            </button>
            {openDropdown === 'category' && (
              <div id="category-filter-dropdown" className="absolute top-full left-0 mt-1 w-full bg-white border border-gray-200 rounded-md shadow-lg z-50">
                {categoryOptions.map((option) => (
                  <button
                    key={option}
                    id={`category-option-${option.toLowerCase().replace(/\s+/g, '-')}`}
                    onClick={() => handleCategoryChange(option)}
                    className="w-full text-left px-3 py-2 text-sm hover:bg-gray-50 first:rounded-t-md last:rounded-b-md flex items-center gap-2"
                  >
                    {getCategoryIcon(option)}
                    <span>{option}</span>
                  </button>
                ))}
              </div>
            )}
          </div>

          {/* Data Source Filter */}
          <div ref={sourceRef} id="source-filter-container" className="flex flex-col relative">
            <label id="source-filter-label" className="text-xs font-medium text-gray-500 mb-1">
              DATA SOURCE
            </label>
            <button 
              id="source-filter-button"
              onClick={() => handleDropdownToggle('source')}
              className="flex items-center space-x-2 px-3 py-2 border border-gray-300 rounded-md bg-white hover:bg-gray-50 w-full"
            >
              <Database id="source-filter-icon" className="w-4 h-4 text-gray-400 flex-shrink-0" />
              <span id="source-filter-text" className={`text-sm truncate ${filters.source ? 'text-black' : 'text-gray-400'}`}>
                {filters.source || <><span className="hidden xl:inline">Select </span><span className="xl:lowercase">Data Source</span></>}
              </span>
              <ChevronDown id="source-filter-chevron" className={`w-3 h-3 text-gray-400 transition-transform flex-shrink-0 ml-auto ${openDropdown === 'source' ? 'rotate-180' : ''}`} />
            </button>
            {openDropdown === 'source' && (
              <div id="source-filter-dropdown" className="absolute top-full left-0 mt-1 w-full bg-white border border-gray-200 rounded-md shadow-lg z-50">
                {sourceOptions.map((option) => (
                  <button
                    key={option}
                    id={`source-option-${option.toLowerCase().replace(/\s+/g, '-')}`}
                    onClick={() => handleSourceChange(option)}
                    className="w-full text-left px-3 py-2 text-sm hover:bg-gray-50 first:rounded-t-md last:rounded-b-md"
                  >
                    {option}
                  </button>
                ))}
              </div>
            )}
          </div>

          {/* Spatial Filter */}
          <div ref={spatialFilterRef} id="spatial-filter-container" className="flex flex-col relative">
            <label id="spatial-filter-label" className="text-xs font-medium text-gray-500 mb-1">
              SPATIAL FILTER
            </label>
            <button 
              id="spatial-filter-button"
              onClick={() => handleDropdownToggle('spatialFilter')}
              disabled={filters.source === 'Dendra Stations' || filters.source === 'TNC ArcGIS Hub' || filters.source === 'LiDAR'}
              className={`flex items-center space-x-2 px-3 py-2 border rounded-md w-full ${
                filters.source === 'Dendra Stations' || filters.source === 'TNC ArcGIS Hub' || filters.source === 'LiDAR'
                  ? 'bg-gray-100 cursor-not-allowed opacity-60'
                  : filters.customPolygon 
                    ? 'border-blue-500 bg-blue-50 hover:bg-gray-50' 
                    : 'border-gray-300 bg-white hover:bg-gray-50'
              }`}
            >
              <MapPin id="spatial-filter-icon" className={`w-4 h-4 flex-shrink-0 ${filters.customPolygon ? 'text-blue-600' : 'text-gray-400'}`} />
              <span id="spatial-filter-text" className={`text-sm truncate ${filters.customPolygon ? 'text-blue-700 font-medium' : filters.spatialFilter ? 'text-black' : 'text-gray-400'}`}>
                {filters.spatialFilter || <><span className="hidden xl:inline">Select </span><span className="xl:lowercase">Spatial Filter</span></>}
                {filters.customPolygon && ' ✓'}
              </span>
              <ChevronDown id="spatial-filter-chevron" className={`w-3 h-3 text-gray-400 transition-transform flex-shrink-0 ml-auto ${openDropdown === 'spatialFilter' ? 'rotate-180' : ''}`} />
            </button>
            
            {/* Spatial Filter Dropdown */}
            {openDropdown === 'spatialFilter' && filters.source !== 'Dendra Stations' && filters.source !== 'TNC ArcGIS Hub' && filters.source !== 'LiDAR' && (
              <div id="spatial-filter-dropdown" className="absolute top-full left-0 right-0 mt-1 bg-white border border-gray-300 rounded-md shadow-lg z-50">
                {SPATIAL_FILTERS.map((option) => (
                  <button
                    key={option}
                    id={`spatial-filter-option-${option.toLowerCase().replace(/\s+/g, '-')}`}
                    onClick={() => handleSpatialFilterChange(option)}
                    className={`w-full text-left px-3 py-2 text-sm hover:bg-gray-50 ${
                      filters.spatialFilter === option ? 'bg-blue-50 text-blue-700' : 'text-gray-700'
                    }`}
                  >
                    {option}
                    {option === 'Draw Area' && filters.customPolygon && (
                      <span className="ml-2 text-xs text-blue-600">✓ Active</span>
                    )}
                  </button>
                ))}
              </div>
            )}
          </div>

          {/* Time Range Filter with Search Button */}
          <div ref={timeRangeRef} id="time-range-filter-container" className="flex flex-col relative">
            <label id="time-range-filter-label" className="text-xs font-medium text-gray-500 mb-1">
              TIME RANGE
            </label>
            <div id="time-range-controls" className="flex space-x-2">
              <button 
                id="time-range-filter-button"
                onClick={() => handleDropdownToggle('timeRange')}
                disabled={filters.source === 'Dendra Stations'}
                className={`flex items-center space-x-2 px-3 py-2 border rounded-md flex-1 ${
                  filters.source === 'Dendra Stations'
                    ? 'bg-gray-100 cursor-not-allowed opacity-60'
                    : 'border-gray-300 bg-white hover:bg-gray-50'
                }`}
              >
                <Calendar id="time-range-filter-icon" className="w-4 h-4 text-gray-400 flex-shrink-0" />
                <span id="time-range-filter-text" className={`text-sm truncate ${filters.source === 'Dendra Stations' || filters.timeRange ? 'text-black' : 'text-gray-400'}`}>
                  {filters.source === 'Dendra Stations' ? 'All Time' : (filters.timeRange || <><span className="hidden xl:inline">Select </span><span className="xl:lowercase">Time Range</span></>)}
                </span>
                <ChevronDown id="time-range-filter-chevron" className={`w-3 h-3 text-gray-400 transition-transform flex-shrink-0 ml-auto ${openDropdown === 'timeRange' ? 'rotate-180' : ''}`} />
              </button>
              
              {/* Search Button */}
              <button
                id="observations-search-button"
                onClick={onSearch}
                disabled={isSearching || (filters.source !== 'Dendra Stations' && !filters.timeRange)}
                className={`px-3 py-2 border border-gray-300 rounded-md transition-colors ${
                  isSearching || (filters.source !== 'Dendra Stations' && !filters.timeRange)
                    ? 'bg-gray-100 text-gray-400 cursor-not-allowed' 
                    : 'bg-blue-600 text-white hover:bg-blue-700'
                }`}
                title={
                  isSearching 
                    ? "Searching... This may take time due to API rate limits" 
                    : filters.source !== 'Dendra Stations' && !filters.timeRange
                      ? "Please select a time range before searching"
                      : "Search for data from selected source"
                }
              >
                {isSearching ? (
                  <div id="search-loading-spinner" className="animate-spin rounded-full h-4 w-4 border-b-2 border-gray-400"></div>
                ) : (
                  <Search id="search-button-icon" className="w-4 h-4" />
                )}
              </button>
            </div>
            
            {openDropdown === 'timeRange' && filters.source !== 'Dendra Stations' && (
              <div id="time-range-dropdown" className="absolute top-full left-0 mt-1 bg-white border border-gray-200 rounded-md shadow-lg z-50 min-w-full sm:w-80">
                {timeRangeOptions.map((option) => (
                  <button
                    key={option.value}
                    id={`time-range-option-${option.value}-days`}
                    onClick={() => handleTimeRangeChange(option.value)}
                    className={`w-full text-left px-3 py-2 text-sm hover:bg-gray-50 ${
                      filters.daysBack === option.value && !isCustomDateRange ? 'bg-blue-50 text-blue-700' : ''
                    }`}
                    title={formatDateRange(option.value)}
                  >
                    <div id={`time-range-label-${option.value}-days`} className="font-medium">{option.label}</div>
                    <div id={`time-range-dates-${option.value}-days`} className="text-xs text-gray-500 mt-0.5 truncate">
                      {formatDateRange(option.value)}
                    </div>
                  </button>
                ))}
                
                {/* Custom Date Range Option */}
                <button
                  id="time-range-option-custom"
                  onClick={() => handleTimeRangeChange('custom')}
                  className={`w-full text-left px-3 py-2 text-sm hover:bg-gray-50 border-t border-gray-100 ${
                    isCustomDateRange ? 'bg-blue-50 text-blue-700' : ''
                  }`}
                >
                  <div id="time-range-label-custom" className="font-medium">Custom date range</div>
                  <div id="time-range-desc-custom" className="text-xs text-gray-500 mt-0.5">Select specific start and end dates</div>
                </button>
                
                {/* Custom Date Range Inputs */}
                {isCustomDateRange && (
                  <div id="custom-date-inputs-header" className="p-3 bg-gray-50 border-t border-gray-200">
                    <div className="space-y-3">
                      <div>
                        <label htmlFor="header-start-date-input" className="block text-xs font-medium text-gray-700 mb-1">
                          Start Date
                        </label>
                        <input
                          id="header-start-date-input"
                          type="date"
                          value={filters.startDate || ''}
                          onInput={(e) => handleDateInputChange('startDate', e.currentTarget.value)}
                          className="w-full px-2 py-1 text-sm border border-gray-300 rounded-md focus:outline-none focus:ring-2 focus:ring-blue-500 focus:border-blue-500"
                        />
                      </div>
                      <div>
                        <label htmlFor="header-end-date-input" className="block text-xs font-medium text-gray-700 mb-1">
                          End Date
                        </label>
                        <input
                          id="header-end-date-input"
                          type="date"
                          value={filters.endDate || ''}
                          onInput={(e) => handleDateInputChange('endDate', e.currentTarget.value)}
                          className="w-full px-2 py-1 text-sm border border-gray-300 rounded-md focus:outline-none focus:ring-2 focus:ring-blue-500 focus:border-blue-500"
                        />
                      </div>
                      {filters.startDate && filters.endDate && (
                        <div id="header-date-range-summary" className={`text-xs p-2 rounded border ${
                          isDateRangeValid() 
                            ? 'text-gray-600 bg-white' 
                            : 'text-red-600 bg-red-50 border-red-200'
                        }`}>
                          {isDateRangeValid() ? (
                            <>Range: {formatDateToUS(new Date(filters.startDate))} - {formatDateToUS(new Date(filters.endDate))}</>
                          ) : (
                            <>⚠️ End date must be after start date</>
                          )}
                        </div>
                      )}
                      <div className="flex justify-end space-x-2 pt-2">
                        <button
                          id="header-custom-date-cancel"
                          onClick={() => {
                            onFilterChange({ ...filters, daysBack: 30 }); // Revert to default
                            setOpenDropdown(null);
                          }}
                          className="px-3 py-1 text-xs text-gray-600 hover:text-gray-800 border border-gray-300 rounded hover:bg-gray-50"
                        >
                          Cancel
                        </button>
                        <button
                          id="header-custom-date-apply"
                          onClick={() => setOpenDropdown(null)}
                          disabled={!isDateRangeValid() || !filters.startDate || !filters.endDate}
                          className="px-3 py-1 text-xs text-white bg-blue-600 hover:bg-blue-700 disabled:bg-gray-300 disabled:cursor-not-allowed rounded"
                        >
                          Apply
                        </button>
                      </div>
                    </div>
                  </div>
                )}
              </div>
            )}
          </div>
        </div>

        <div id="filter-bar-right" className="flex items-center space-x-4">
          <span id="results-count" className="text-sm text-gray-500">
            {resultCount} records found
          </span>
          <button 
            id="clear-filters-button"
            onClick={handleClearFilters}
            className="text-sm text-blue-600 hover:text-blue-800"
          >
            Clear Filters
          </button>
        </div>
      </div>
    </div>
  );
};

export default FilterSubheader;<|MERGE_RESOLUTION|>--- conflicted
+++ resolved
@@ -210,15 +210,9 @@
   };
 
   return (
-<<<<<<< HEAD
     <div id="filter-bar" className={`${currentTheme.subheader} border-b border-gray-200 px-6 py-4 transition-colors duration-200`}>
-      <div className="flex items-center justify-between">
-        <div className="flex space-x-6">
-=======
-    <div id="filter-bar" className="bg-white border-b border-gray-200 px-6 py-4">
       <div className="flex flex-col md:flex-row items-stretch md:items-center justify-between gap-4">
         <div className="grid grid-cols-1 sm:grid-cols-2 xl:grid-cols-4 gap-4">
->>>>>>> 5deffb57
           {/* Data Category Filter */}
           <div ref={categoryRef} id="category-filter-container" className="flex flex-col relative">
             <label id="category-filter-label" className="text-xs font-medium text-gray-500 mb-1">
