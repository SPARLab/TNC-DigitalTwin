--- conflicted
+++ resolved
@@ -37,7 +37,7 @@
 import { useShoppingCart } from './hooks/useShoppingCart';
 import { CartPanel } from './components/ShoppingCart/CartPanel';
 import { ExportModal } from './components/ShoppingCart/ExportModal';
-<<<<<<< HEAD
+import DroneImagerySidebar, { type DroneSidebarTab } from './components/DroneImageryDetails';
 
 // Load eBird query test utilities in development
 if (import.meta.env.DEV) {
@@ -46,10 +46,6 @@
     console.log('🐦 eBird query test loaded. Run: testEBirdQueries()');
   });
 }
-
-=======
-import DroneImagerySidebar, { type DroneSidebarTab } from './components/DroneImageryDetails';
->>>>>>> 36361e5c
 import { 
   fetchDendraStations,
   fetchDendraDatastreams,
