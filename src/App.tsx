import { useState, useRef, useEffect } from 'react';
import Header from './components/Header';
import FilterSubheader from './components/FilterSubheader';
import DataView from './components/DataView';
import FilterSidebar from './components/FilterSidebar';
import MapView from './components/MapView';
import Scene3DView from './components/Scene3DView';
import Footer from './components/Footer';
import CalFloraPlantModal from './components/CalFloraPlantModal';
import HubPagePreview from './components/HubPagePreview';
import TNCArcGISDetailsSidebar from './components/TNCArcGISDetailsSidebar';
<<<<<<< HEAD
import { FilterState } from './types';
import { LiDARViewMode } from './components/dataviews/LiDARView';
=======
import DendraDetailsSidebar from './components/DendraDetailsSidebar';
import { FilterState, DendraStation, DendraDatastream, DendraDatastreamWithStation, DendraDatapoint } from './types';
>>>>>>> 36e4b28a
import { iNaturalistObservation } from './services/iNaturalistService';
import { TNCArcGISObservation } from './services/tncINaturalistService';
import { EBirdObservation, eBirdService } from './services/eBirdService';
import { CalFloraPlant } from './services/calFloraService';
import { TNCArcGISItem, tncArcGISAPI } from './services/tncArcGISService';
import { formatDateRangeCompact, getDateRange, formatDateForAPI, formatDateToUS } from './utils/dateUtils';
import { tncINaturalistService } from './services/tncINaturalistService';
import { MapViewRef } from './components/MapView';
import { 
  fetchDendraStations,
  fetchDendraDatastreams,
  fetchDatastreamsForStation,
  fetchDatapointsForDatastream,
} from './services/dendraService';

function App() {
  const [filters, setFilters] = useState<FilterState>({
    category: 'Wildlife',
    source: 'iNaturalist (Public API)',
    spatialFilter: 'Dangermond + Margin',
    timeRange: formatDateRangeCompact(30),
    daysBack: 30,
    startDate: undefined,
    endDate: undefined,
    iconicTaxa: []
  });

  // Suppress ArcGIS console errors completely
  useEffect(() => {
    // Store original console methods
    const originalError = console.error;
    const originalWarn = console.warn;

    // Override console.error to filter out ArcGIS basemap errors
    console.error = (...args) => {
      const message = args.join(' ');
      // Suppress specific ArcGIS basemap errors
      if (message.includes('[esri.Basemap]') && 
          (message.includes('Failed to load basemap') || message.includes('AbortError'))) {
        return; // Don't log this error
      }
      originalError.apply(console, args);
    };

    // Override console.warn for similar warnings
    console.warn = (...args) => {
      const message = args.join(' ');
      if (message.includes('[esri.Basemap]') && message.includes('AbortError')) {
        return; // Don't log this warning
      }
      originalWarn.apply(console, args);
    };

    // Handle uncaught promise rejections
    const handleUnhandledRejection = (event: PromiseRejectionEvent) => {
      if (event.reason?.name === 'AbortError' && event.reason?.message === 'Aborted') {
        event.preventDefault();
        return;
      }
    };

    window.addEventListener('unhandledrejection', handleUnhandledRejection);
    
    return () => {
      // Restore original console methods on cleanup
      console.error = originalError;
      console.warn = originalWarn;
      window.removeEventListener('unhandledrejection', handleUnhandledRejection);
    };
  }, []);

  // Track the filters that were actually used for the last search
  // This determines what data is shown in the sidebar/map
  const [lastSearchedFilters, setLastSearchedFilters] = useState<FilterState>({
    category: 'Wildlife',
    source: 'iNaturalist (Public API)',
    spatialFilter: 'Dangermond + Margin',
    timeRange: formatDateRangeCompact(30),
    daysBack: 30,
    startDate: undefined,
    endDate: undefined,
    iconicTaxa: []
  });
  
  // Track whether a search has been performed
  const [hasSearched, setHasSearched] = useState(false);

  // const [viewMode, setViewMode] = useState<'list' | 'grid'>('list');
  const [observations, setObservations] = useState<iNaturalistObservation[]>([]);
  const [tncObservations, setTncObservations] = useState<TNCArcGISObservation[]>([]);
  const [selectedTNCObservation, setSelectedTNCObservation] = useState<TNCArcGISObservation | null>(null);
  const [eBirdObservations, setEBirdObservations] = useState<EBirdObservation[]>([]);
  const [calFloraPlants, setCalFloraPlants] = useState<CalFloraPlant[]>([]);
  const [tncArcGISItems, setTncArcGISItems] = useState<TNCArcGISItem[]>([]);
  const [observationsLoading, setObservationsLoading] = useState(false);
  const [tncObservationsLoading, setTncObservationsLoading] = useState(false);
  const [eBirdObservationsLoading, setEBirdObservationsLoading] = useState(false);
  const [calFloraLoading, setCalFloraLoading] = useState(false);
  const [tncArcGISLoading, setTncArcGISLoading] = useState(false);
  const [lastSearchedDaysBack, setLastSearchedDaysBack] = useState<number>(30); // Track the last searched time range
  const [, setTncTotalCount] = useState<number>(0);
  const [tncPage] = useState<number>(1);
  const [tncPageSize] = useState<number>(250);
  const mapViewRef = useRef<MapViewRef>(null);
  const [isDrawMode, setIsDrawMode] = useState(false);

  // CalFlora modal state
  const [selectedCalFloraPlant, setSelectedCalFloraPlant] = useState<CalFloraPlant | null>(null);
  const [isCalFloraModalOpen, setIsCalFloraModalOpen] = useState(false);

  // TNC ArcGIS state
  const [activeLayerIds, setActiveLayerIds] = useState<string[]>([]);
  const [loadingLayerIds, setLoadingLayerIds] = useState<string[]>([]);
  const [reloadingLayerIds, setReloadingLayerIds] = useState<string[]>([]); // Track layers being reloaded
  const [layerOpacities, setLayerOpacities] = useState<Record<string, number>>({});
  const [selectedModalItem, setSelectedModalItem] = useState<TNCArcGISItem | null>(null);
  const [selectedDetailsItem, setSelectedDetailsItem] = useState<TNCArcGISItem | null>(null);

<<<<<<< HEAD
  // LiDAR view mode state
  const [lidarViewMode, setLidarViewMode] = useState<LiDARViewMode>('virtual-tour');
=======
  // Dendra Stations state
  const [dendraStations, setDendraStations] = useState<DendraStation[]>([]);
  const [dendraDatastreams, setDendraDatastreams] = useState<DendraDatastream[]>([]);
  const [dendraLoading, setDendraLoading] = useState(false);
  const [selectedDendraStation, setSelectedDendraStation] = useState<DendraStation | null>(null);
  const [selectedDendraDatastream, setSelectedDendraDatastream] = useState<DendraDatastream | null>(null);
  const [availableDendraDatastreams, setAvailableDendraDatastreams] = useState<DendraDatastream[]>([]);
  const [dendraDatapoints, setDendraDatapoints] = useState<DendraDatapoint[]>([]);
  const [isDendraLoadingDatapoints, setIsDendraLoadingDatapoints] = useState(false);
  const [isDendraLoadingHistorical, setIsDendraLoadingHistorical] = useState(false);
  const [showDendraWebsite, setShowDendraWebsite] = useState(false);
  const [isDendraWebsiteLoading, setIsDendraWebsiteLoading] = useState(false);
  const [dendraWebsiteUrl, setDendraWebsiteUrl] = useState<string>('https://dendra.science/orgs/tnc');
  
  // Ref to track the currently loading datastream (for race condition prevention)
  const currentLoadingDatastreamRef = useRef<number | null>(null);
>>>>>>> 36e4b28a

  // CalFlora modal handlers
  const openCalFloraModal = (plantId: string) => {
    const plant = calFloraPlants.find(p => p.id === plantId);
    if (plant) {
      setSelectedCalFloraPlant(plant);
      setIsCalFloraModalOpen(true);
    }
  };

  const closeCalFloraModal = () => {
    setIsCalFloraModalOpen(false);
    setSelectedCalFloraPlant(null);
  };

  // TNC ArcGIS handlers
  const handleLayerToggle = (itemId: string) => {
    setActiveLayerIds(prev => {
      if (prev.includes(itemId)) {
        // Removing layer - remove from loading state too
        setLoadingLayerIds(loadingPrev => loadingPrev.filter(id => id !== itemId));
        return prev.filter(id => id !== itemId);
      } else {
        // Adding layer - add to loading state
        setLoadingLayerIds(loadingPrev => [...loadingPrev, itemId]);
        return [...prev, itemId];
      }
    });
  };

  const handleLayerLoadComplete = (itemId: string) => {
    // Remove from loading state when layer finishes loading
    setLoadingLayerIds(prev => prev.filter(id => id !== itemId));
  };

  const handleLayerLoadError = (itemId: string) => {
    // Remove from both active and loading states on error
    setLoadingLayerIds(prev => prev.filter(id => id !== itemId));
    setActiveLayerIds(prev => prev.filter(id => id !== itemId));
  };

  const handleLegendDataFetched = (itemId: string, legendData: any) => {
    // Update the item with legend data
    setTncArcGISItems(prev => prev.map(item => 
      item.id === itemId ? { ...item, legendData } : item
    ));
  };

  const handleLayerOpacityChange = (itemId: string, opacity: number) => {
    setLayerOpacities(prev => ({
      ...prev,
      [itemId]: opacity
    }));
  };

  const handleLayerSelect = (itemId: string, layerId: number) => {
    console.log(`Layer selected for item ${itemId}: layer ${layerId}`);
    
    // Update the item with the selected layer ID
    setTncArcGISItems(prev => {
      const updated = prev.map(item => 
        item.id === itemId ? { ...item, selectedLayerId: layerId } : item
      );
      
      // Also update selectedDetailsItem if this is the item being viewed
      if (selectedDetailsItem?.id === itemId) {
        const updatedItem = updated.find(item => item.id === itemId);
        if (updatedItem) {
          setSelectedDetailsItem(updatedItem);
        }
      }
      
      return updated;
    });
    
    // If the layer is currently active, we need to reload it with the new layer selection
    if (activeLayerIds.includes(itemId)) {
      // Mark as reloading to prevent button flicker
      setReloadingLayerIds(prev => [...prev, itemId]);
      
      // Toggle off and then back on to force reload with new layer
      setActiveLayerIds(prev => prev.filter(id => id !== itemId));
      // Small delay to ensure layer is removed before adding again
      setTimeout(() => {
        setLoadingLayerIds(prev => [...prev, itemId]);
        setActiveLayerIds(prev => [...prev, itemId]);
        // Remove from reloading state after reload starts
        setReloadingLayerIds(prev => prev.filter(id => id !== itemId));
      }, 100);
    }
  };

  const handleModalOpen = (item: TNCArcGISItem) => {
    setSelectedModalItem(item);
  };

  const handleModalClose = () => {
    setSelectedModalItem(null);
  };

  const handleTNCArcGISItemSelect = async (item: TNCArcGISItem) => {
    console.log('TNC ArcGIS item selected:', item);
    // Open details sidebar for MAP_LAYER items, otherwise use existing modal behavior
    if (item.uiPattern === 'MAP_LAYER') {
      // IMMEDIATELY show the selected state and loading spinner
      setSelectedDetailsItem(item);
      
      // Auto-show on map when selected - this triggers the loading spinner immediately
      if (!activeLayerIds.includes(item.id)) {
        setLoadingLayerIds(prev => [...prev, item.id]);
        setActiveLayerIds(prev => [...prev, item.id]);
      }
      
      // THEN fetch service layers in background if not already fetched
      if (!item.availableLayers && 
          (item.url.includes('/FeatureServer') || 
           item.url.includes('/MapServer') || 
           item.url.includes('/ImageServer'))) {
        try {
          console.log(`🔍 Fetching layers for: ${item.title}`);
          const availableLayers = await tncArcGISAPI.fetchServiceLayers(item.url);
          
          if (availableLayers.length > 0) {
            console.log(`✅ Found ${availableLayers.length} layers for: ${item.title}`);
            const itemWithLayers = {
              ...item,
              availableLayers,
              selectedLayerId: availableLayers[0].id // Default to first layer
            };
            
            // Update the item in the list
            setTncArcGISItems(prev => prev.map(i => i.id === item.id ? itemWithLayers : i));
            
            // Update the selected details item with the fetched layers
            setSelectedDetailsItem(itemWithLayers);
          }
        } catch (err) {
          console.warn(`⚠️ Could not fetch layers for ${item.title}:`, err);
        }
      }
    } else if (item.uiPattern === 'MODAL') {
      handleModalOpen(item);
    }
  };

  const handleDetailsClose = () => {
    setSelectedDetailsItem(null);
  };

  const handleDetailsLayerToggle = () => {
    if (selectedDetailsItem) {
      handleLayerToggle(selectedDetailsItem.id);
    }
  };

  const handleDetailsOpacityChange = (opacity: number) => {
    if (selectedDetailsItem) {
      handleLayerOpacityChange(selectedDetailsItem.id, opacity);
    }
  };

  const handleDetailsLayerSelect = (layerId: number) => {
    if (selectedDetailsItem) {
      handleLayerSelect(selectedDetailsItem.id, layerId);
    }
  };

<<<<<<< HEAD
  const handleLiDARModeChange = (mode: LiDARViewMode) => {
    console.log('LiDAR view mode changed to:', mode);
    setLidarViewMode(mode);
=======
  // Dendra Stations handlers
  const handleDendraStationSelect = async (station: DendraStation) => {
    // Close the Dendra iframe if it's showing a different station's dashboard
    setShowDendraWebsite(false);
    
    // Clear previous state first
    setSelectedDendraDatastream(null);
    setDendraDatapoints([]);
    setIsDendraLoadingDatapoints(false);
    setIsDendraLoadingHistorical(false);
    
    // Set the new station
    setSelectedDendraStation(station);
    
    // Fetch datastreams for this station
    try {
      const datastreams = await fetchDatastreamsForStation(station.id);
      setAvailableDendraDatastreams(datastreams);
      
      // Auto-select the first datastream and load its data
      if (datastreams.length > 0) {
        const firstDatastream = datastreams[0];
        setSelectedDendraDatastream(firstDatastream);
        // Load datapoints immediately (no setTimeout needed)
        await loadDendraDatapoints(firstDatastream.id);
      }
    } catch (error) {
      console.error('Error fetching datastreams:', error);
      setAvailableDendraDatastreams([]);
    }
  };

  const handleDendraDatastreamSelect = async (datastream: DendraDatastreamWithStation) => {
    // Close the Dendra iframe when selecting a new datastream
    setShowDendraWebsite(false);
    
    // Clear previous data
    setDendraDatapoints([]);
    setIsDendraLoadingDatapoints(false);
    setIsDendraLoadingHistorical(false);
    
    // Set the selected datastream
    setSelectedDendraDatastream(datastream);
    
    // Keep the station reference for map highlighting
    const station = dendraStations.find(s => s.id === datastream.station_id);
    setSelectedDendraStation(station || null);
    
    // Fetch all datastreams for this station to populate the dropdown
    try {
      const datastreams = await fetchDatastreamsForStation(datastream.station_id);
      setAvailableDendraDatastreams(datastreams);
    } catch (error) {
      console.error('Error fetching datastreams for station:', error);
      setAvailableDendraDatastreams([]);
    }

    // Load datapoints for this datastream
    await loadDendraDatapoints(datastream.id);
  };

  const handleDendraDatastreamChange = async (datastreamId: number) => {
    // Close the Dendra iframe when changing datastream via dropdown
    setShowDendraWebsite(false);
    
    const datastream = availableDendraDatastreams.find(ds => ds.id === datastreamId);
    if (datastream) {
      setSelectedDendraDatastream(datastream);
      setDendraDatapoints([]);
      await loadDendraDatapoints(datastreamId);
    }
  };

  const loadDendraDatapoints = async (datastreamId: number) => {
    // Set the ref to track this is the current loading operation
    currentLoadingDatastreamRef.current = datastreamId;
    
    setIsDendraLoadingDatapoints(true);
    setIsDendraLoadingHistorical(false);
    setDendraDatapoints([]);

    try {
      // PHASE 1: Load last 30 days FIRST for immediate display
      const recentPoints = await fetchDatapointsForDatastream(
        datastreamId,
        30, // Last 30 days only
        2000, // Batch size
        undefined, // No callback during initial load
        true // From most recent timestamp
      );
      
      // SAFETY CHECK: Only update if this is still the current loading operation
      if (currentLoadingDatastreamRef.current !== datastreamId) {
        console.log(`⚠️ Datastream changed during Phase 1 load. Discarding results for DS ${datastreamId}`);
        return; // User switched to a different datastream, discard these results
      }
      
      // Show the initial data immediately and stop initial loading
      setDendraDatapoints([...recentPoints]);
      setIsDendraLoadingDatapoints(false); // Chart can render now!
      
      // If no data in Phase 1, don't bother with Phase 2
      if (recentPoints.length === 0) {
        setIsDendraLoadingHistorical(false);
        return;
      }
      
      // PHASE 2: Load all remaining data in background
      setIsDendraLoadingHistorical(true); // Show background loading indicator
      const allPoints = await fetchDatapointsForDatastream(
        datastreamId,
        undefined, // All available data
        2000, // Batch size
        undefined, // No progressive updates to avoid jitter
        false // Don't use most recent timestamp filter
      );
      
      // SAFETY CHECK: Only update if this is still the current loading operation
      if (currentLoadingDatastreamRef.current !== datastreamId) {
        console.log(`⚠️ Datastream changed during Phase 2 load. Discarding results for DS ${datastreamId}`);
        return; // User switched to a different datastream, discard these results
      }
      
      // Combine with recent data and deduplicate
      const combinedPoints = [...recentPoints, ...allPoints];
      const uniquePoints = Array.from(
        new Map(combinedPoints.map(p => [p.id, p])).values()
      ).sort((a, b) => a.timestamp_utc - b.timestamp_utc);
      
      // Final update with all data
      setDendraDatapoints(uniquePoints);
      setIsDendraLoadingHistorical(false); // Hide background loading indicator
      
    } catch (error) {
      console.error('Error loading datapoints:', error);
      setIsDendraLoadingDatapoints(false);
      setIsDendraLoadingHistorical(false);
    }
>>>>>>> 36e4b28a
  };

  // Set up global function for popup buttons to access
  useEffect(() => {
    (window as any).openCalFloraModal = openCalFloraModal;
    
    return () => {
      delete (window as any).openCalFloraModal;
    };
  }, [calFloraPlants]);

  const handleFilterChange = (newFilters: FilterState) => {
    setFilters(newFilters);
    
    // If user selects "Draw Area" spatial filter, activate draw mode
    if (newFilters.spatialFilter === 'Draw Area' && filters.spatialFilter !== 'Draw Area') {
      // Small delay to ensure dropdown closes first
      setTimeout(() => {
        mapViewRef.current?.activateDrawMode();
      }, 100);
    }
  };

  const handlePolygonDrawn = (polygon: __esri.Polygon) => {
    // Store polygon in filters for search
    const polygonData = {
      rings: polygon.rings,
      spatialReference: { wkid: polygon.spatialReference.wkid || 4326 }
    };
    setFilters(prev => ({ ...prev, customPolygon: polygonData }));
    console.log('Polygon stored in filters:', polygonData);
  };

  const handlePolygonCleared = () => {
    setIsDrawMode(false);
    // Clear polygon from filters and reset to default spatial filter
    setFilters(prev => ({ 
      ...prev, 
      customPolygon: undefined,
      spatialFilter: 'Dangermond + Margin' 
    }));
  };

  const handleSearch = () => {
    // Clear all active TNC ArcGIS layers when searching
    setActiveLayerIds([]);
    
    // Mark that a search has been performed
    setHasSearched(true);
    
    // Update the last searched filters to match current filters
    // This will cause the DataView to update to show the appropriate sidebar
    setLastSearchedFilters({ ...filters });
    
    if (filters.source === 'Dendra Stations') {
      // Handle Dendra Stations search
      const searchDendra = async () => {
        setDendraLoading(true);
        try {
          const [stationsData, datastreamsData] = await Promise.all([
            fetchDendraStations(),
            fetchDendraDatastreams(),
          ]);
          
          // Sort alphabetically for now (metadata fields needed on backend for better sorting)
          const sortedStations = [...stationsData].sort((a, b) => a.name.localeCompare(b.name));
          const sortedDatastreams = [...datastreamsData].sort((a, b) => a.name.localeCompare(b.name));
          
          setDendraStations(sortedStations);
          setDendraDatastreams(sortedDatastreams);
          console.log(`✅ Loaded ${stationsData.length} Dendra stations and ${datastreamsData.length} datastreams`);
        } catch (error) {
          console.error('❌ Error loading Dendra data:', error);
          setDendraStations([]);
          setDendraDatastreams([]);
        } finally {
          setDendraLoading(false);
        }
      };
      
      searchDendra();
    } else if (filters.source === 'TNC ArcGIS Hub') {
      // Handle TNC ArcGIS Hub search
      const searchTNCArcGIS = async () => {
        setTncArcGISLoading(true);
        try {
          const categoryFilter = filters.category !== 'Wildlife' && filters.category !== 'Vegetation' 
            ? [filters.category] 
            : undefined;
          
          // Calculate date range for filtering
          let startDate = filters.startDate;
          let endDate = filters.endDate;
          if (!startDate || !endDate) {
            const range = getDateRange(filters.daysBack || 30);
            startDate = formatDateForAPI(range.startDate);
            endDate = formatDateForAPI(range.endDate);
          }
          
          // Convert to timestamps for comparison
          const startTimestamp = new Date(startDate).getTime();
          const endTimestamp = new Date(endDate).getTime() + (24 * 60 * 60 * 1000 - 1); // End of day
          
          console.log(`🔍 TNC ArcGIS Hub Search:`, {
            category: filters.category,
            categoryFilter,
            spatialFilter: filters.spatialFilter,
            timeRange: filters.timeRange,
            dateFilter: `${startDate} to ${endDate}`
          });
          
          const response = await tncArcGISAPI.getAllItems({
            maxResults: 1000,
            categoryFilter,
            searchQuery: undefined // Could add search query from filters if needed
            // Note: Not including appAndMap collection for now
          });
          
          // Filter by date range (using modified timestamp)
          const dateFilteredResults = response.results.filter(item => {
            const itemModified = item.modified;
            return itemModified >= startTimestamp && itemModified <= endTimestamp;
          });
          
          console.log(`📊 TNC ArcGIS Hub Results:`, {
            totalItems: response.results.length,
            afterDateFilter: dateFilteredResults.length,
            dataSource: response.dataSource,
            dateRange: `${startDate} to ${endDate}`,
            sampleTitles: dateFilteredResults.slice(0, 3).map(item => item.title)
          });
          
          // Set items immediately without fetching service layers
          // This ensures fast search results display
          setTncArcGISItems(dateFilteredResults);
          
          // Start background prefetching of service layers (non-blocking)
          // This makes clicking "View" potentially instant if prefetch succeeds
          console.log(`🚀 Starting background prefetch for ${dateFilteredResults.length} items...`);
          
          // Prefetch in background - don't await
          Promise.allSettled(
            dateFilteredResults.map(async (item) => {
              if (item.uiPattern === 'MAP_LAYER' && 
                  (item.url.includes('/FeatureServer') || 
                   item.url.includes('/MapServer') || 
                   item.url.includes('/ImageServer'))) {
                try {
                  // Use prefetch method with shorter timeout (4s)
                  const availableLayers = await tncArcGISAPI.prefetchServiceLayers(item.url);
                  
                  if (availableLayers.length > 0) {
                    console.log(`✨ Prefetched ${availableLayers.length} layers for: ${item.title}`);
                    // Update the item in state with prefetched layers
                    setTncArcGISItems(prev => prev.map(i => 
                      i.id === item.id 
                        ? { ...i, availableLayers, selectedLayerId: availableLayers[0].id }
                        : i
                    ));
                  }
                } catch (err) {
                  // Silently fail - user can still fetch on-demand
                  console.log(`⏭️ Prefetch skipped for ${item.title} - will fetch on-demand`);
                }
              }
            })
          ).then(() => {
            console.log(`✅ Background prefetch complete`);
          });
        } catch (error) {
          console.error('❌ Error loading TNC ArcGIS data:', error);
          setTncArcGISItems([]);
        } finally {
          setTncArcGISLoading(false);
        }
      };
      
      searchTNCArcGIS();
    } else if (filters.source === 'CalFlora') {
      // Handle CalFlora search
      // Check for custom polygon
      let customPolygonGeometry: string | undefined = undefined;
      if (filters.customPolygon && filters.spatialFilter === 'Draw Area') {
        customPolygonGeometry = JSON.stringify({
          rings: filters.customPolygon.rings,
          spatialReference: filters.customPolygon.spatialReference
        });
        console.log('🎯 Using custom drawn polygon for CalFlora spatial filtering');
      }
      
      const calFloraFilters = {
        maxResults: 1000,
        plantType: 'all' as 'invasive' | 'native' | 'all',
        customPolygon: customPolygonGeometry
      };
      
      console.log('Searching CalFlora with filters:', calFloraFilters);
      mapViewRef.current?.reloadCalFloraData(calFloraFilters);
    } else if (filters.source === 'iNaturalist (TNC Layers)') {
      // Handle TNC iNaturalist search
      let taxonCategories: string[] = [];
      if (filters.category === 'Vegetation') {
        taxonCategories = ['Plantae']; // Only show plant observations for Vegetation category
      }
      // For Wildlife category, don't filter by taxon categories to show all animals
      
      // Compute start/end dates from filters (support daysBack or custom range)
      let startDate = filters.startDate;
      let endDate = filters.endDate;
      if (!startDate || !endDate) {
        const range = getDateRange(filters.daysBack || 30);
        startDate = formatDateForAPI(range.startDate);
        endDate = formatDateForAPI(range.endDate);
      }

      // Map spatial filter to search mode
      let searchMode: 'preserve-only' | 'expanded' | 'custom' = filters.spatialFilter === 'Dangermond Preserve' ? 'preserve-only' : 'expanded';
      const showSearchArea = filters.spatialFilter === 'Dangermond + Margin';
      
      // If custom polygon exists, use it
      let customPolygonGeometry: string | undefined = undefined;
      if (filters.customPolygon && filters.spatialFilter === 'Draw Area') {
        searchMode = 'custom';
        // Convert polygon to ArcGIS geometry format (JSON string)
        customPolygonGeometry = JSON.stringify({
          rings: filters.customPolygon.rings,
          spatialReference: filters.customPolygon.spatialReference
        });
        console.log('🎯 Using custom drawn polygon for spatial filtering');
      }

      const tncSearchFilters = {
        startDate,
        endDate,
        taxonCategories,
        maxResults: 10000, // Allow up to 10,000 total results with pagination
        useFilters: true,
        page: tncPage,
        pageSize: tncPageSize, // Keep page size at 250 for reasonable loading
        searchMode,
        showSearchArea,
        customPolygon: customPolygonGeometry,
        onProgress: (current: number, total: number, percentage: number) => {
          console.log(`📊 TNC Progress: ${current}/${total} observations (${percentage}%)`);
          // Could add UI progress indicator here in the future
        }
      };
      
      // Update the last searched time range when search is performed
      setLastSearchedDaysBack(filters.daysBack || 30);
      
      console.log('Searching TNC iNaturalist with filters:', tncSearchFilters);
      // Fetch count in parallel to show total records
      tncINaturalistService
        .queryObservationsCount({
          startDate,
          endDate,
          taxonCategories,
          useFilters: true,
          searchMode,
          customPolygon: customPolygonGeometry
        })
        .then(setTncTotalCount)
        .catch((e) => {
          console.warn('Failed to fetch TNC total count:', e);
          setTncTotalCount(0);
        });

      mapViewRef.current?.reloadTNCObservations(tncSearchFilters);
    } else if (filters.source === 'eBird') {
      // Handle eBird search
      // Compute start/end dates from filters (support daysBack or custom range)
      let startDate = filters.startDate;
      let endDate = filters.endDate;
      if (!startDate || !endDate) {
        const range = getDateRange(filters.daysBack || 30);
        startDate = formatDateForAPI(range.startDate);
        endDate = formatDateForAPI(range.endDate);
      }

      // Map spatial filter to search mode
      let searchMode: 'preserve-only' | 'expanded' | 'custom' = filters.spatialFilter === 'Dangermond Preserve' ? 'preserve-only' : 'expanded';
      
      // If custom polygon exists, use it
      let customPolygonGeometry: string | undefined = undefined;
      if (filters.customPolygon && filters.spatialFilter === 'Draw Area') {
        searchMode = 'custom';
        // Convert polygon to ArcGIS geometry format (JSON string)
        customPolygonGeometry = JSON.stringify({
          rings: filters.customPolygon.rings,
          spatialReference: filters.customPolygon.spatialReference
        });
        console.log('🎯 Using custom drawn polygon for spatial filtering');
      }

      const eBirdSearchFilters = {
        startDate,
        endDate,
        maxResults: 2000,
        page: 1,
        pageSize: 500,
        searchMode,
        customPolygon: customPolygonGeometry
      };
      
      // Update the last searched time range when search is performed
      setLastSearchedDaysBack(filters.daysBack || 30);
      
      console.log('Searching eBird with filters:', eBirdSearchFilters);
      
      // Fetch count in parallel to show total records
      eBirdService
        .queryObservationsCount({
          startDate,
          endDate,
          searchMode,
          customPolygon: customPolygonGeometry
        })
        .then((count) => {
          console.log(`eBird: Found ${count} total observations`);
        })
        .catch((e) => {
          console.warn('Failed to fetch eBird total count:', e);
        });

      mapViewRef.current?.reloadEBirdObservations(eBirdSearchFilters);
    } else {
      // Handle iNaturalist Public API search
      // Filter by iconic taxa based on category
      let iconicTaxa: string[] = [];
      if (filters.category === 'Vegetation') {
        iconicTaxa = ['Plantae']; // Only show Flora observations for Vegetation category
      }
      // For Wildlife category, don't filter by iconic taxa to show all animals
      
      // Check for custom polygon (client-side filtering for iNaturalist Public API)
      let customPolygonGeometry: string | undefined = undefined;
      if (filters.customPolygon && filters.spatialFilter === 'Draw Area') {
        customPolygonGeometry = JSON.stringify({
          rings: filters.customPolygon.rings,
          spatialReference: filters.customPolygon.spatialReference
        });
        console.log('🎯 Will apply client-side polygon filtering for iNaturalist Public API');
      }
      
      const searchFilters = {
        daysBack: filters.startDate && filters.endDate ? undefined : (filters.daysBack || 30),
        startDate: filters.startDate,
        endDate: filters.endDate,
        qualityGrade: undefined as 'research' | 'needs_id' | 'casual' | undefined,
        iconicTaxa,
        customPolygon: customPolygonGeometry
      };
      
      // Update the last searched time range when search is performed
      setLastSearchedDaysBack(filters.daysBack || 30);
      
      console.log('Searching iNaturalist Public API with filters:', searchFilters);
      mapViewRef.current?.reloadObservations(searchFilters);
    }
  };

  const handleObservationFilterChange = (observationFilters: Partial<FilterState>) => {
    // Merge the new filter changes into the existing filter state
    const newFilters = { ...filters, ...observationFilters };

    // Handle special logic for time range display
    if (newFilters.daysBack) {
      // If a preset day range is selected, clear custom dates and update timeRange string
      newFilters.startDate = undefined;
      newFilters.endDate = undefined;
      newFilters.timeRange = formatDateRangeCompact(newFilters.daysBack);
    } else if (newFilters.startDate && newFilters.endDate) {
      // If a custom date range is complete, update the timeRange string
      const startDate = new Date(newFilters.startDate);
      const endDate = new Date(newFilters.endDate);
      newFilters.timeRange = `${formatDateToUS(startDate)} - ${formatDateToUS(endDate)}`;
    }
    // Note: if only one custom date is set, we don't update the timeRange string yet.

    setFilters(newFilters);
    
    // Note: We don't automatically reload observations here anymore
    // Data will only update when the user clicks the search button
  };

  const handleDownload = (format: 'csv' | 'json' | 'geojson') => {
    if (observations.length === 0) {
      alert('No observations to download');
      return;
    }

    let data: string;
    let filename: string;
    let mimeType: string;

    switch (format) {
      case 'csv':
        data = convertToCSV(observations);
        filename = 'dangermond-observations.csv';
        mimeType = 'text/csv';
        break;
      case 'json':
        data = JSON.stringify(observations, null, 2);
        filename = 'dangermond-observations.json';
        mimeType = 'application/json';
        break;
      case 'geojson':
        data = convertToGeoJSON(observations);
        filename = 'dangermond-observations.geojson';
        mimeType = 'application/geo+json';
        break;
    }

    const blob = new Blob([data], { type: mimeType });
    const url = URL.createObjectURL(blob);
    const a = document.createElement('a');
    a.href = url;
    a.download = filename;
    document.body.appendChild(a);
    a.click();
    document.body.removeChild(a);
    URL.revokeObjectURL(url);
  };

  const convertToCSV = (observations: iNaturalistObservation[]): string => {
    const headers = [
      'ID', 'Common Name', 'Scientific Name', 'Iconic Taxon', 'Quality Grade',
      'Observed On', 'Observer', 'Latitude', 'Longitude', 'iNaturalist URL'
    ];
    
    const rows = observations.map(obs => [
      obs.id,
      obs.taxon?.preferred_common_name || '',
      obs.taxon?.name || '',
      obs.taxon?.iconic_taxon_name || '',
      obs.quality_grade,
      obs.observed_on,
      obs.user.login,
      obs.geojson?.coordinates?.[1] || '',
      obs.geojson?.coordinates?.[0] || '',
      obs.uri
    ]);

    return [headers, ...rows].map(row => 
      row.map(field => `"${String(field).replace(/"/g, '""')}"`).join(',')
    ).join('\n');
  };

  const convertToGeoJSON = (observations: iNaturalistObservation[]): string => {
    const features = observations
      .filter(obs => obs.geojson?.coordinates)
      .map(obs => ({
        type: 'Feature',
        geometry: obs.geojson,
        properties: {
          id: obs.id,
          commonName: obs.taxon?.preferred_common_name,
          scientificName: obs.taxon?.name,
          iconicTaxon: obs.taxon?.iconic_taxon_name,
          qualityGrade: obs.quality_grade,
          observedOn: obs.observed_on,
          observer: obs.user.login,
          uri: obs.uri
        }
      }));

    return JSON.stringify({
      type: 'FeatureCollection',
      features
    }, null, 2);
  };

  // CalFlora export functions
  const convertCalFloraToCSV = (plants: CalFloraPlant[]): string => {
    const headers = [
      'ID', 'Common Name', 'Scientific Name', 'Family', 'Native Status', 
      'Cal-IPC Rating', 'County', 'Observation Date', 'Latitude', 'Longitude', 'Data Source'
    ];
    
    const rows = plants.map(plant => [
      plant.id,
      plant.commonName || '',
      plant.scientificName,
      plant.family || '',
      plant.nativeStatus,
      plant.calIpcRating || '',
      plant.county || '',
      plant.observationDate || '',
      plant.geojson?.coordinates?.[1] || '',
      plant.geojson?.coordinates?.[0] || '',
      plant.dataSource
    ]);

    return [headers, ...rows].map(row => 
      row.map(field => `"${String(field).replace(/"/g, '""')}"`).join(',')
    ).join('\n');
  };

  const convertCalFloraToGeoJSON = (plants: CalFloraPlant[]): string => {
    const features = plants
      .filter(plant => plant.geojson?.coordinates)
      .map(plant => ({
        type: 'Feature',
        geometry: plant.geojson,
        properties: {
          id: plant.id,
          commonName: plant.commonName,
          scientificName: plant.scientificName,
          family: plant.family,
          nativeStatus: plant.nativeStatus,
          calIpcRating: plant.calIpcRating,
          county: plant.county,
          observationDate: plant.observationDate,
          dataSource: plant.dataSource
        }
      }));

    return JSON.stringify({
      type: 'FeatureCollection',
      features
    }, null, 2);
  };

  const handleCalFloraExportCSV = () => {
    const csvData = convertCalFloraToCSV(calFloraPlants);
    downloadFile(csvData, 'calflora-plants.csv', 'text/csv');
  };

  const handleCalFloraExportGeoJSON = () => {
    const geoJsonData = convertCalFloraToGeoJSON(calFloraPlants);
    downloadFile(geoJsonData, 'calflora-plants.geojson', 'application/geo+json');
  };

  const handleExportCSV = () => {
    const csvData = convertToCSV(observations);
    downloadFile(csvData, 'inaturalist-observations.csv', 'text/csv');
  };

  const handleExportGeoJSON = () => {
    const geoJsonData = convertToGeoJSON(observations);
    downloadFile(geoJsonData, 'inaturalist-observations.geojson', 'application/geo+json');
  };

  // TNC export functions
  const convertTNCToCSV = (observations: TNCArcGISObservation[]): string => {
    const headers = [
      'Observation ID', 'UUID', 'Common Name', 'Scientific Name', 'Taxon Category', 'Taxon ID',
      'Observed On', 'Observer', 'User Login', 'Latitude', 'Longitude', 
      'Kingdom', 'Phylum', 'Class', 'Order', 'Family', 'Genus', 'Species'
    ];
    
    const rows = observations.map(obs => [
      obs.observation_id,
      obs.observation_uuid,
      obs.common_name || '',
      obs.scientific_name,
      obs.taxon_category_name,
      obs.taxon_id,
      obs.observed_on,
      obs.user_name,
      obs.user_login,
      obs.geometry?.coordinates?.[1] || '',
      obs.geometry?.coordinates?.[0] || '',
      obs.taxon_kingdom_name || '',
      obs.taxon_phylum_name || '',
      obs.taxon_class_name || '',
      obs.taxon_order_name || '',
      obs.taxon_family_name || '',
      obs.taxon_genus_name || '',
      obs.taxon_species_name || ''
    ]);

    return [headers, ...rows].map(row => 
      row.map(field => `"${String(field).replace(/"/g, '""')}"`).join(',')
    ).join('\n');
  };

  const convertTNCToGeoJSON = (observations: TNCArcGISObservation[]): string => {
    const features = observations
      .filter(obs => obs.geometry?.coordinates)
      .map(obs => ({
        type: 'Feature',
        geometry: obs.geometry,
        properties: {
          observation_id: obs.observation_id,
          observation_uuid: obs.observation_uuid,
          commonName: obs.common_name,
          scientificName: obs.scientific_name,
          taxonCategory: obs.taxon_category_name,
          taxonId: obs.taxon_id,
          observedOn: obs.observed_on,
          observer: obs.user_name,
          userLogin: obs.user_login,
          kingdom: obs.taxon_kingdom_name,
          phylum: obs.taxon_phylum_name,
          class: obs.taxon_class_name,
          order: obs.taxon_order_name,
          family: obs.taxon_family_name,
          genus: obs.taxon_genus_name,
          species: obs.taxon_species_name
        }
      }));

    return JSON.stringify({
      type: 'FeatureCollection',
      features
    }, null, 2);
  };

  // TNC ArcGIS export functions
  const convertTNCArcGISToCSV = (items: TNCArcGISItem[]): string => {
    const headers = [
      'ID', 'Title', 'Type', 'Description', 'Snippet', 'URL', 'Owner',
      'Collection', 'Views', 'Size', 'Created', 'Modified', 'UI Pattern',
      'Main Categories', 'Tags', 'Categories'
    ];
    
    const rows = items.map(item => [
      item.id,
      item.title,
      item.type,
      item.description,
      item.snippet,
      item.url,
      item.owner,
      item.collection,
      item.num_views,
      item.size,
      new Date(item.created).toISOString(),
      new Date(item.modified).toISOString(),
      item.uiPattern,
      item.mainCategories.join('; '),
      item.tags.join('; '),
      item.categories.join('; ')
    ]);

    return [headers, ...rows].map(row => 
      row.map(field => `"${String(field).replace(/"/g, '""')}"`).join(',')
    ).join('\n');
  };

  const convertTNCArcGISToGeoJSON = (items: TNCArcGISItem[]): string => {
    // For TNC ArcGIS items, we don't have direct geometry, but we can create a point
    // at the Dangermond Preserve center for visualization purposes
    const dangermondCenter = [-120.0707, 34.4669]; // [lng, lat]
    
    const features = items.map(item => ({
      type: 'Feature',
      geometry: {
        type: 'Point',
        coordinates: dangermondCenter
      },
      properties: {
        id: item.id,
        title: item.title,
        type: item.type,
        description: item.description,
        snippet: item.snippet,
        url: item.url,
        owner: item.owner,
        collection: item.collection,
        views: item.num_views,
        size: item.size,
        created: new Date(item.created).toISOString(),
        modified: new Date(item.modified).toISOString(),
        uiPattern: item.uiPattern,
        mainCategories: item.mainCategories,
        tags: item.tags,
        categories: item.categories
      }
    }));

    return JSON.stringify({
      type: 'FeatureCollection',
      features
    }, null, 2);
  };

  const handleTNCExportCSV = () => {
    const csvData = convertTNCToCSV(tncObservations);
    downloadFile(csvData, 'tnc-inaturalist-observations.csv', 'text/csv');
  };

  const handleTNCExportGeoJSON = () => {
    const geoJsonData = convertTNCToGeoJSON(tncObservations);
    downloadFile(geoJsonData, 'tnc-inaturalist-observations.geojson', 'application/geo+json');
  };

  const handleTNCArcGISExportCSV = () => {
    const csvData = convertTNCArcGISToCSV(tncArcGISItems);
    downloadFile(csvData, 'tnc-arcgis-items.csv', 'text/csv');
  };

  const handleTNCArcGISExportGeoJSON = () => {
    const geoJsonData = convertTNCArcGISToGeoJSON(tncArcGISItems);
    downloadFile(geoJsonData, 'tnc-arcgis-items.geojson', 'application/geo+json');
  };

  // Helper function to download files
  const downloadFile = (data: string, filename: string, mimeType: string) => {
    const blob = new Blob([data], { type: mimeType });
    const url = URL.createObjectURL(blob);
    const a = document.createElement('a');
    a.href = url;
    a.download = filename;
    document.body.appendChild(a);
    a.click();
    document.body.removeChild(a);
    URL.revokeObjectURL(url);
  };

  // Filter datasets based on current filters (currently unused but may be needed later)
  // const filteredDatasets = mockDatasets.filter(dataset => {
  //   if (filters.category !== 'Wildlife' && dataset.category !== filters.category) {
  //     return false;
  //   }
  //   // Add more filtering logic here as needed
  //   return true;
  // });

  return (
    <div id="app" className="h-screen bg-gray-50 flex flex-col">
      <Header />
      <FilterSubheader 
        filters={filters}
        onFilterChange={handleFilterChange}
        onSearch={handleSearch}
        resultCount={
          lastSearchedFilters.source === 'TNC ArcGIS Hub' ? tncArcGISItems.length :
          lastSearchedFilters.source === 'CalFlora' ? calFloraPlants.length :
          lastSearchedFilters.source === 'iNaturalist (TNC Layers)' ? tncObservations.length :
          lastSearchedFilters.source === 'eBird' ? eBirdObservations.length :
          lastSearchedFilters.source === 'Dendra Stations' ? dendraStations.length :
          observations.length
        }
        isSearching={
          filters.source === 'TNC ArcGIS Hub' ? tncArcGISLoading :
          filters.source === 'CalFlora' ? calFloraLoading :
          filters.source === 'iNaturalist (TNC Layers)' ? tncObservationsLoading :
          filters.source === 'eBird' ? eBirdObservationsLoading :
          filters.source === 'Dendra Stations' ? dendraLoading :
          observationsLoading
        }
      />
      <div id="main-content" className="flex-1 flex min-h-0">
        <DataView
<<<<<<< HEAD
          filters={lastSearchedFilters}
          observations={observations}
          observationsLoading={observationsLoading}
          onObservationExportCSV={handleExportCSV}
          onObservationExportGeoJSON={handleExportGeoJSON}
          tncObservations={tncObservations}
          tncObservationsLoading={tncObservationsLoading}
          onTNCObservationExportCSV={handleTNCExportCSV}
          onTNCObservationExportGeoJSON={handleTNCExportGeoJSON}
          selectedTNCObservation={selectedTNCObservation}
          onTNCObservationSelect={setSelectedTNCObservation}
          eBirdObservations={eBirdObservations}
          eBirdObservationsLoading={eBirdObservationsLoading}
          calFloraPlants={calFloraPlants}
          calFloraLoading={calFloraLoading}
          onCalFloraExportCSV={handleCalFloraExportCSV}
          onCalFloraExportGeoJSON={handleCalFloraExportGeoJSON}
          onCalFloraPlantSelect={(plant) => {
            setSelectedCalFloraPlant(plant);
            setIsCalFloraModalOpen(true);
          }}
          tncArcGISItems={tncArcGISItems}
          tncArcGISLoading={tncArcGISLoading}
          onTNCArcGISExportCSV={handleTNCArcGISExportCSV}
          onTNCArcGISExportGeoJSON={handleTNCArcGISExportGeoJSON}
          onTNCArcGISItemSelect={handleTNCArcGISItemSelect}
          activeLayerIds={activeLayerIds}
          loadingLayerIds={loadingLayerIds}
          selectedDetailsItemId={selectedDetailsItem?.id}
          onLayerToggle={handleLayerToggle}
          selectedModalItem={selectedModalItem}
          onModalOpen={handleModalOpen}
          onModalClose={handleModalClose}
          onLiDARModeChange={handleLiDARModeChange}
          lastSearchedDaysBack={lastSearchedDaysBack}
          startDate={filters.startDate}
          endDate={filters.endDate}
          hasSearched={hasSearched}
        />
        <div id="map-container" className="flex-1 relative flex">
          {/* Conditionally render based on data source and LiDAR mode */}
          {lastSearchedFilters.source === 'LiDAR' && hasSearched ? (
            <>
              {/* LiDAR Virtual Tour Mode */}
              {lidarViewMode === 'virtual-tour' && (
                <div id="lidar-3d-viewer-container" className="flex-1 relative">
                  <iframe
                    id="lidar-3d-viewer-iframe"
                    src="https://geoxc-apps.bd.esri.com/DangermondPreserve/VirtualTour/index.html"
                    title="Jack & Laura Dangermond Preserve - 3D LiDAR Virtual Tour"
                    className="w-full h-full border-0"
                    allow="accelerometer; autoplay; clipboard-write; encrypted-media; gyroscope; picture-in-picture"
                    allowFullScreen
                  />
                </div>
              )}
              
              {/* LiDAR Interactive 3D Mode */}
              {lidarViewMode === 'interactive-3d' && (
                <Scene3DView 
                  onViewReady={(view) => console.log('Scene3DView ready', view)}
                />
              )}
            </>
          ) : (
            <>
              {/* Regular 2D MapView for all other data sources */}
=======
              filters={lastSearchedFilters}
              observations={observations}
              observationsLoading={observationsLoading}
              onObservationExportCSV={handleExportCSV}
              onObservationExportGeoJSON={handleExportGeoJSON}
              tncObservations={tncObservations}
              tncObservationsLoading={tncObservationsLoading}
              onTNCObservationExportCSV={handleTNCExportCSV}
              onTNCObservationExportGeoJSON={handleTNCExportGeoJSON}
              selectedTNCObservation={selectedTNCObservation}
              onTNCObservationSelect={setSelectedTNCObservation}
              eBirdObservations={eBirdObservations}
              eBirdObservationsLoading={eBirdObservationsLoading}
              calFloraPlants={calFloraPlants}
              calFloraLoading={calFloraLoading}
              onCalFloraExportCSV={handleCalFloraExportCSV}
              onCalFloraExportGeoJSON={handleCalFloraExportGeoJSON}
              onCalFloraPlantSelect={(plant) => {
                setSelectedCalFloraPlant(plant);
                setIsCalFloraModalOpen(true);
              }}
              tncArcGISItems={tncArcGISItems}
              tncArcGISLoading={tncArcGISLoading}
              onTNCArcGISExportCSV={handleTNCArcGISExportCSV}
              onTNCArcGISExportGeoJSON={handleTNCArcGISExportGeoJSON}
              onTNCArcGISItemSelect={handleTNCArcGISItemSelect}
              activeLayerIds={activeLayerIds}
              loadingLayerIds={loadingLayerIds}
              selectedDetailsItemId={selectedDetailsItem?.id}
              onLayerToggle={handleLayerToggle}
              selectedModalItem={selectedModalItem}
              onModalOpen={handleModalOpen}
              onModalClose={handleModalClose}
              lastSearchedDaysBack={lastSearchedDaysBack}
              startDate={filters.startDate}
              endDate={filters.endDate}
              hasSearched={hasSearched}
              dendraStations={dendraStations}
              dendraDatastreams={dendraDatastreams}
              dendraLoading={dendraLoading}
              selectedDendraStationId={selectedDendraStation?.id}
              selectedDendraDatastreamId={selectedDendraDatastream?.id}
              onDendraStationSelect={handleDendraStationSelect}
              onDendraDatastreamSelect={handleDendraDatastreamSelect}
              onShowDendraWebsite={() => {
                setDendraWebsiteUrl('https://dendra.science/orgs/tnc');
                setShowDendraWebsite(true);
                setIsDendraWebsiteLoading(true);
              }}
            />
        <div id="map-container" className="flex-1 relative flex">
>>>>>>> 36e4b28a
              <MapView 
                ref={mapViewRef}
                onObservationsUpdate={setObservations}
                onLoadingChange={setObservationsLoading}
                tncObservations={lastSearchedFilters.source === 'iNaturalist (TNC Layers)' ? tncObservations : []}
                onTNCObservationsUpdate={setTncObservations}
                onTNCLoadingChange={setTncObservationsLoading}
                selectedTNCObservation={selectedTNCObservation}
                onTNCObservationSelect={setSelectedTNCObservation}
                eBirdObservations={lastSearchedFilters.source === 'eBird' ? eBirdObservations : []}
                onEBirdObservationsUpdate={setEBirdObservations}
                onEBirdLoadingChange={setEBirdObservationsLoading}
                calFloraPlants={filters.source === 'CalFlora' ? calFloraPlants : []}
                onCalFloraUpdate={setCalFloraPlants}
                onCalFloraLoadingChange={setCalFloraLoading}
                tncArcGISItems={tncArcGISItems}
                activeLayerIds={activeLayerIds}
                loadingLayerIds={loadingLayerIds}
                layerOpacities={layerOpacities}
                onLayerLoadComplete={handleLayerLoadComplete}
                onLayerLoadError={handleLayerLoadError}
                onLegendDataFetched={handleLegendDataFetched}
<<<<<<< HEAD
=======
                dendraStations={lastSearchedFilters.source === 'Dendra Stations' ? dendraStations : []}
                selectedDendraStationId={selectedDendraStation?.id}
                onDendraStationClick={handleDendraStationSelect}
>>>>>>> 36e4b28a
                isDrawMode={isDrawMode}
                onDrawModeChange={setIsDrawMode}
                onPolygonDrawn={handlePolygonDrawn}
                onPolygonCleared={handlePolygonCleared}
              />
              {/* Hub Page Preview Overlay */}
              {selectedModalItem && (
                <HubPagePreview item={selectedModalItem} onClose={handleModalClose} />
              )}
<<<<<<< HEAD
            </>
          )}
=======
              
              {/* Dendra.science Website Iframe Overlay */}
              {showDendraWebsite && (
                <div className="absolute inset-0 z-40 bg-white flex flex-col">
                  {/* Header */}
                  <div className="flex items-center justify-between px-6 py-4 border-b border-gray-200 bg-gray-50">
                    <div className="flex items-center gap-3">
                      <svg className="w-6 h-6 text-blue-600" fill="none" stroke="currentColor" viewBox="0 0 24 24">
                        <path strokeLinecap="round" strokeLinejoin="round" strokeWidth={2} d="M21 12a9 9 0 01-9 9m9-9a9 9 0 00-9-9m9 9H3m9 9a9 9 0 01-9-9m9 9c1.657 0 3-4.03 3-9s-1.343-9-3-9m0 18c-1.657 0-3-4.03-3-9s1.343-9 3-9m-9 9a9 9 0 019-9" />
                      </svg>
                      <div>
                        <h3 className="text-lg font-semibold text-gray-900">Dendra.science</h3>
                        <p className="text-xs text-gray-500">
                          {selectedDendraStation 
                            ? `${selectedDendraStation.name} ${dendraWebsiteUrl.includes('/status/') ? '- Dashboard' : '- Details'}`
                            : 'The Nature Conservancy Stations'}
                        </p>
                      </div>
                    </div>
                    <div className="flex items-center gap-2">
                      <a
                        href={dendraWebsiteUrl}
                        target="_blank"
                        rel="noopener noreferrer"
                        className="flex items-center gap-1.5 px-3 py-1.5 text-xs font-medium text-gray-600 hover:text-gray-800 hover:bg-gray-100 rounded transition-colors"
                      >
                        <svg className="w-4 h-4" fill="none" stroke="currentColor" viewBox="0 0 24 24">
                          <path strokeLinecap="round" strokeLinejoin="round" strokeWidth={2} d="M10 6H6a2 2 0 00-2 2v10a2 2 0 002 2h10a2 2 0 002-2v-4M14 4h6m0 0v6m0-6L10 14" />
                        </svg>
                        Open in New Tab
                      </a>
                      <button
                        id="dendra-iframe-close-button"
                        onClick={() => {
                          setShowDendraWebsite(false);
                          setIsDendraWebsiteLoading(false);
                        }}
                        className="p-2 text-gray-500 hover:text-gray-700 hover:bg-gray-100 rounded transition-colors"
                        title="Close"
                      >
                        <svg className="w-5 h-5" fill="none" stroke="currentColor" viewBox="0 0 24 24">
                          <path strokeLinecap="round" strokeLinejoin="round" strokeWidth={2} d="M6 18L18 6M6 6l12 12" />
                        </svg>
                      </button>
                    </div>
                  </div>
                  
                  {/* Iframe Container with Loading Spinner */}
                  <div className="flex-1 overflow-hidden relative">
                    {/* Loading Spinner Overlay */}
                    {isDendraWebsiteLoading && (
                      <div className="absolute inset-0 flex items-center justify-center bg-gray-50 z-10">
                        <div className="flex flex-col items-center gap-4">
                          <div className="w-12 h-12 border-4 border-blue-200 border-t-blue-600 rounded-full animate-spin"></div>
                          <p className="text-sm text-gray-600 font-medium">Loading Dendra.science...</p>
                        </div>
                      </div>
                    )}
                    {/* Iframe */}
                    <iframe
                      src={dendraWebsiteUrl}
                      className="w-full h-full border-0"
                      title="Dendra.science - The Nature Conservancy"
                      allow="fullscreen"
                      onLoad={() => setIsDendraWebsiteLoading(false)}
                    />
                  </div>
                </div>
              )}
>>>>>>> 36e4b28a
        </div>
        {/* Conditionally show appropriate right sidebar */}
        {selectedDetailsItem && lastSearchedFilters.source === 'TNC ArcGIS Hub' ? (
          <TNCArcGISDetailsSidebar
            item={selectedDetailsItem}
            isActive={activeLayerIds.includes(selectedDetailsItem.id)}
            isReloading={reloadingLayerIds.includes(selectedDetailsItem.id)}
            opacity={layerOpacities[selectedDetailsItem.id] ?? 80}
            onToggleLayer={handleDetailsLayerToggle}
            onOpacityChange={handleDetailsOpacityChange}
            onLayerSelect={handleDetailsLayerSelect}
            onClose={handleDetailsClose}
          />
        ) : (selectedDendraStation || selectedDendraDatastream) && lastSearchedFilters.source === 'Dendra Stations' ? (
          <DendraDetailsSidebar
            station={selectedDendraStation}
            selectedDatastream={selectedDendraDatastream}
            availableDatastreams={availableDendraDatastreams}
            datapoints={dendraDatapoints}
            isLoadingDatapoints={isDendraLoadingDatapoints}
            isLoadingHistorical={isDendraLoadingHistorical}
            onDatastreamChange={handleDendraDatastreamChange}
            onShowStationDashboard={() => {
              if (selectedDendraStation) {
                // Use the slug field for the status/dashboard page
                setDendraWebsiteUrl(`https://dendra.science/orgs/tnc/status/${selectedDendraStation.slug}`);
                setShowDendraWebsite(true);
                setIsDendraWebsiteLoading(true);
              }
            }}
            onShowStationDetails={() => {
              if (selectedDendraStation) {
                // Use the dendra_st_id for the station details page
                setDendraWebsiteUrl(`https://dendra.science/orgs/tnc/stations/${selectedDendraStation.dendra_st_id}`);
                setShowDendraWebsite(true);
                setIsDendraWebsiteLoading(true);
              }
            }}
          />
        ) : (
          <FilterSidebar 
            filters={filters}
            onFilterChange={handleObservationFilterChange}
            onDownload={handleDownload}
            hasSearched={hasSearched}
            hasResults={
              lastSearchedFilters.source === 'TNC ArcGIS Hub' ? tncArcGISItems.length > 0 :
              lastSearchedFilters.source === 'CalFlora' ? calFloraPlants.length > 0 :
              lastSearchedFilters.source === 'iNaturalist (TNC Layers)' ? tncObservations.length > 0 :
              lastSearchedFilters.source === 'eBird' ? eBirdObservations.length > 0 :
              lastSearchedFilters.source === 'Dendra Stations' ? dendraStations.length > 0 :
              observations.length > 0
            }
            dataSource={lastSearchedFilters.source}
          />
        )}
      </div>
      <Footer />
      
      {/* CalFlora Plant Modal */}
      <CalFloraPlantModal
        plant={selectedCalFloraPlant}
        isOpen={isCalFloraModalOpen}
        onClose={closeCalFloraModal}
      />
    </div>
  );
}

export default App;<|MERGE_RESOLUTION|>--- conflicted
+++ resolved
@@ -9,13 +9,9 @@
 import CalFloraPlantModal from './components/CalFloraPlantModal';
 import HubPagePreview from './components/HubPagePreview';
 import TNCArcGISDetailsSidebar from './components/TNCArcGISDetailsSidebar';
-<<<<<<< HEAD
-import { FilterState } from './types';
-import { LiDARViewMode } from './components/dataviews/LiDARView';
-=======
 import DendraDetailsSidebar from './components/DendraDetailsSidebar';
 import { FilterState, DendraStation, DendraDatastream, DendraDatastreamWithStation, DendraDatapoint } from './types';
->>>>>>> 36e4b28a
+import { LiDARViewMode } from './components/dataviews/LiDARView';
 import { iNaturalistObservation } from './services/iNaturalistService';
 import { TNCArcGISObservation } from './services/tncINaturalistService';
 import { EBirdObservation, eBirdService } from './services/eBirdService';
@@ -134,10 +130,9 @@
   const [selectedModalItem, setSelectedModalItem] = useState<TNCArcGISItem | null>(null);
   const [selectedDetailsItem, setSelectedDetailsItem] = useState<TNCArcGISItem | null>(null);
 
-<<<<<<< HEAD
   // LiDAR view mode state
   const [lidarViewMode, setLidarViewMode] = useState<LiDARViewMode>('virtual-tour');
-=======
+
   // Dendra Stations state
   const [dendraStations, setDendraStations] = useState<DendraStation[]>([]);
   const [dendraDatastreams, setDendraDatastreams] = useState<DendraDatastream[]>([]);
@@ -154,7 +149,6 @@
   
   // Ref to track the currently loading datastream (for race condition prevention)
   const currentLoadingDatastreamRef = useRef<number | null>(null);
->>>>>>> 36e4b28a
 
   // CalFlora modal handlers
   const openCalFloraModal = (plantId: string) => {
@@ -322,11 +316,11 @@
     }
   };
 
-<<<<<<< HEAD
   const handleLiDARModeChange = (mode: LiDARViewMode) => {
     console.log('LiDAR view mode changed to:', mode);
     setLidarViewMode(mode);
-=======
+  };
+
   // Dendra Stations handlers
   const handleDendraStationSelect = async (station: DendraStation) => {
     // Close the Dendra iframe if it's showing a different station's dashboard
@@ -465,7 +459,6 @@
       setIsDendraLoadingDatapoints(false);
       setIsDendraLoadingHistorical(false);
     }
->>>>>>> 36e4b28a
   };
 
   // Set up global function for popup buttons to access
@@ -1213,7 +1206,6 @@
       />
       <div id="main-content" className="flex-1 flex min-h-0">
         <DataView
-<<<<<<< HEAD
           filters={lastSearchedFilters}
           observations={observations}
           observationsLoading={observationsLoading}
@@ -1252,6 +1244,18 @@
           startDate={filters.startDate}
           endDate={filters.endDate}
           hasSearched={hasSearched}
+          dendraStations={dendraStations}
+          dendraDatastreams={dendraDatastreams}
+          dendraLoading={dendraLoading}
+          selectedDendraStationId={selectedDendraStation?.id}
+          selectedDendraDatastreamId={selectedDendraDatastream?.id}
+          onDendraStationSelect={handleDendraStationSelect}
+          onDendraDatastreamSelect={handleDendraDatastreamSelect}
+          onShowDendraWebsite={() => {
+            setDendraWebsiteUrl('https://dendra.science/orgs/tnc');
+            setShowDendraWebsite(true);
+            setIsDendraWebsiteLoading(true);
+          }}
         />
         <div id="map-container" className="flex-1 relative flex">
           {/* Conditionally render based on data source and LiDAR mode */}
@@ -1281,59 +1285,6 @@
           ) : (
             <>
               {/* Regular 2D MapView for all other data sources */}
-=======
-              filters={lastSearchedFilters}
-              observations={observations}
-              observationsLoading={observationsLoading}
-              onObservationExportCSV={handleExportCSV}
-              onObservationExportGeoJSON={handleExportGeoJSON}
-              tncObservations={tncObservations}
-              tncObservationsLoading={tncObservationsLoading}
-              onTNCObservationExportCSV={handleTNCExportCSV}
-              onTNCObservationExportGeoJSON={handleTNCExportGeoJSON}
-              selectedTNCObservation={selectedTNCObservation}
-              onTNCObservationSelect={setSelectedTNCObservation}
-              eBirdObservations={eBirdObservations}
-              eBirdObservationsLoading={eBirdObservationsLoading}
-              calFloraPlants={calFloraPlants}
-              calFloraLoading={calFloraLoading}
-              onCalFloraExportCSV={handleCalFloraExportCSV}
-              onCalFloraExportGeoJSON={handleCalFloraExportGeoJSON}
-              onCalFloraPlantSelect={(plant) => {
-                setSelectedCalFloraPlant(plant);
-                setIsCalFloraModalOpen(true);
-              }}
-              tncArcGISItems={tncArcGISItems}
-              tncArcGISLoading={tncArcGISLoading}
-              onTNCArcGISExportCSV={handleTNCArcGISExportCSV}
-              onTNCArcGISExportGeoJSON={handleTNCArcGISExportGeoJSON}
-              onTNCArcGISItemSelect={handleTNCArcGISItemSelect}
-              activeLayerIds={activeLayerIds}
-              loadingLayerIds={loadingLayerIds}
-              selectedDetailsItemId={selectedDetailsItem?.id}
-              onLayerToggle={handleLayerToggle}
-              selectedModalItem={selectedModalItem}
-              onModalOpen={handleModalOpen}
-              onModalClose={handleModalClose}
-              lastSearchedDaysBack={lastSearchedDaysBack}
-              startDate={filters.startDate}
-              endDate={filters.endDate}
-              hasSearched={hasSearched}
-              dendraStations={dendraStations}
-              dendraDatastreams={dendraDatastreams}
-              dendraLoading={dendraLoading}
-              selectedDendraStationId={selectedDendraStation?.id}
-              selectedDendraDatastreamId={selectedDendraDatastream?.id}
-              onDendraStationSelect={handleDendraStationSelect}
-              onDendraDatastreamSelect={handleDendraDatastreamSelect}
-              onShowDendraWebsite={() => {
-                setDendraWebsiteUrl('https://dendra.science/orgs/tnc');
-                setShowDendraWebsite(true);
-                setIsDendraWebsiteLoading(true);
-              }}
-            />
-        <div id="map-container" className="flex-1 relative flex">
->>>>>>> 36e4b28a
               <MapView 
                 ref={mapViewRef}
                 onObservationsUpdate={setObservations}
@@ -1356,12 +1307,9 @@
                 onLayerLoadComplete={handleLayerLoadComplete}
                 onLayerLoadError={handleLayerLoadError}
                 onLegendDataFetched={handleLegendDataFetched}
-<<<<<<< HEAD
-=======
                 dendraStations={lastSearchedFilters.source === 'Dendra Stations' ? dendraStations : []}
                 selectedDendraStationId={selectedDendraStation?.id}
                 onDendraStationClick={handleDendraStationSelect}
->>>>>>> 36e4b28a
                 isDrawMode={isDrawMode}
                 onDrawModeChange={setIsDrawMode}
                 onPolygonDrawn={handlePolygonDrawn}
@@ -1371,10 +1319,6 @@
               {selectedModalItem && (
                 <HubPagePreview item={selectedModalItem} onClose={handleModalClose} />
               )}
-<<<<<<< HEAD
-            </>
-          )}
-=======
               
               {/* Dendra.science Website Iframe Overlay */}
               {showDendraWebsite && (
@@ -1444,7 +1388,8 @@
                   </div>
                 </div>
               )}
->>>>>>> 36e4b28a
+            </>
+          )}
         </div>
         {/* Conditionally show appropriate right sidebar */}
         {selectedDetailsItem && lastSearchedFilters.source === 'TNC ArcGIS Hub' ? (
